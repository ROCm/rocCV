/**
Copyright (c) 2025 Advanced Micro Devices, Inc. All rights reserved.

Permission is hereby granted, free of charge, to any person obtaining a copy
of this software and associated documentation files (the "Software"), to deal
in the Software without restriction, including without limitation the rights
to use, copy, modify, merge, publish, distribute, sublicense, and/or sell
copies of the Software, and to permit persons to whom the Software is
furnished to do so, subject to the following conditions:

The above copyright notice and this permission notice shall be included in
all copies or substantial portions of the Software.

THE SOFTWARE IS PROVIDED "AS IS", WITHOUT WARRANTY OF ANY KIND, EXPRESS OR
IMPLIED, INCLUDING BUT NOT LIMITED TO THE WARRANTIES OF MERCHANTABILITY,
FITNESS FOR A PARTICULAR PURPOSE AND NONINFRINGEMENT.  IN NO EVENT SHALL THE
AUTHORS OR COPYRIGHT HOLDERS BE LIABLE FOR ANY CLAIM, DAMAGES OR OTHER
LIABILITY, WHETHER IN AN ACTION OF CONTRACT, TORT OR OTHERWISE, ARISING FROM,
OUT OF OR IN CONNECTION WITH THE SOFTWARE OR THE USE OR OTHER DEALINGS IN
THE SOFTWARE.
*/

#pragma once

#include <hip/hip_runtime.h>
<<<<<<< HEAD

#include <core/detail/casting.hpp>
#include <core/detail/swizzling.hpp>
#include <core/detail/type_traits.hpp>

#include "operator_types.h"
=======
>>>>>>> 1198cdfd

#include "operator_types.h"

<<<<<<< HEAD
template <typename T, typename SrcWrapper, typename DstWrapper>
__global__ void rgb_or_bgr_to_yuv(SrcWrapper input, DstWrapper output, int orderIdx, float delta) {
    using namespace roccv;
    using namespace roccv::detail;

    // Working type will always be a 3-channel floating point since input/output is always RGB/BGR
    using work_type_t = MakeType<float, 3>;

    const auto x_idx = threadIdx.x + blockIdx.x * blockDim.x;
    const auto y_idx = threadIdx.y + blockIdx.y * blockDim.y;
    const auto z_idx = blockIdx.z;

    if (x_idx >= output.width() || y_idx >= output.height()) return;

    T val = input.at(z_idx, y_idx, x_idx, 0);
    work_type_t valF = StaticCast<work_type_t>(val);

    float r = GetElement(valF, orderIdx);
    float g = GetElement(valF, 1);
    float b = GetElement(valF, orderIdx ^ 2);

    float y = r * 0.299f + g * 0.587f + b * 0.114f;
    float cr = (r - y) * 0.877f + delta;
    float cb = (b - y) * 0.492f + delta;

    T out = make_uchar3(RoundImplementationsToYUV<float>(y), RoundImplementationsToYUV<float>(cb),
                        RoundImplementationsToYUV<float>(cr));

    output.at(z_idx, y_idx, x_idx, 0) = out;
}

template <typename T, typename SrcWrapper, typename DstWrapper>
__global__ void yuv_to_rgb_or_bgr(SrcWrapper input, DstWrapper output, int orderIdx, float delta) {
    using namespace roccv;
    using namespace roccv::detail;
    using work_type_t = MakeType<float, 3>;

    const int x_idx = threadIdx.x + blockDim.x * blockIdx.x;
    const int y_idx = threadIdx.y + blockDim.y * blockIdx.y;
    const int z_idx = blockIdx.z;

    if (x_idx >= output.width() || y_idx >= output.height()) return;

    T val = input.at(z_idx, y_idx, x_idx, 0);
    work_type_t valF = StaticCast<work_type_t>(val);

    // Y = valF.x
    // Cr = valF.y
    // Cb = valF.z

    // Convert from YUV to RGB
    work_type_t rgb = make_float3(
        RoundImplementationsFromYUV<float>(valF.x + (valF.z - delta) * 1.140f),                                // R
        RoundImplementationsFromYUV<float>(valF.x + (valF.y - delta) * -0.395f + (valF.z - delta) * -0.581f),  // G
        RoundImplementationsFromYUV<float>(valF.x + (valF.y - delta) * 2.032f));                               // B

    // Reorder to proper layout (RGB or BGR, depending on orderIdx)
    work_type_t out;
    out.x = GetElement(rgb, orderIdx);
    out.y = GetElement(rgb, 1);
    out.z = GetElement(rgb, orderIdx ^ 2);

    // Saturate cast to type T (this clamps to proper ranges)
    output.at(z_idx, y_idx, x_idx, 0) = SaturateCast<T>(out);
}

template <typename T, typename SrcWrapper, typename DstWrapper>
__global__ void rgb_or_bgr_to_bgr_or_rgb(SrcWrapper input, DstWrapper output, int orderIdxInput, int orderIdxOutput) {
    using namespace roccv::detail;

    const int x_idx = threadIdx.x + blockDim.x * blockIdx.x;
    const int y_idx = threadIdx.y + blockDim.y * blockIdx.y;
    const int z_idx = blockIdx.z;

    if (x_idx >= output.width() || y_idx >= output.height()) return;

    T inVal = input.at(z_idx, y_idx, x_idx, 0);

    // Convert inVal into RGB format, depends on orderIdxInput
    T inValRGB{GetElement(inVal, orderIdxInput), GetElement(inVal, 1), GetElement(inVal, orderIdxInput ^ 2)};

    // Convert from inValRGB to requested final format, depends on orderIdxOutput
    T outVal{GetElement(inValRGB, orderIdxOutput), GetElement(inValRGB, 1), GetElement(inValRGB, orderIdxOutput ^ 2)};

    output.at(z_idx, y_idx, x_idx, 0) = outVal;
}

template <typename T, typename SrcWrapper, typename DstWrapper>
__global__ void rgb_or_bgr_to_grayscale(SrcWrapper input, DstWrapper output, int orderIdxInput) {
    using namespace roccv::detail;
    using work_type_t = MakeType<float, 3>;

    const int x_idx = threadIdx.x + blockDim.x * blockIdx.x;
    const int y_idx = threadIdx.y + blockDim.y * blockIdx.y;
    const int z_idx = blockIdx.z;

    if (x_idx >= output.width() || y_idx >= output.height()) return;

    T inVal = input.at(z_idx, y_idx, x_idx, 0);
    work_type_t inValF = StaticCast<work_type_t>(inVal);

    // Get RGB elements (input order defined by orderIdxInput)
    float r = GetElement(inValF, orderIdxInput);
    float g = GetElement(inValF, 1);
    float b = GetElement(inValF, orderIdxInput ^ 2);

    // Calculate luminance
    float y = RoundImplementationsToYUV<float>(r * 0.299f + g * 0.587f + b * 0.114f);

    output.at(z_idx, y_idx, x_idx, 0) = SaturateCast<uchar1>(y);
=======
namespace Kernels {
namespace Device {
template <typename T, typename SRC, typename DST>
__global__ void rgb_or_bgr_to_yuv(SRC input, DST output, int64_t width,
                                  int64_t height, int64_t batch_size,
                                  int orderIdx, float delta) {
    const auto x_idx = threadIdx.x + blockIdx.x * blockDim.x;
    const auto y_idx = threadIdx.y + blockIdx.y * blockDim.y;
    const auto z_idx = threadIdx.z + blockIdx.z * blockDim.z;
    if (x_idx < width && y_idx < height && z_idx < batch_size) {
        T R = input.template at<T>(z_idx, y_idx, x_idx, orderIdx);
        T G = input.template at<T>(z_idx, y_idx, x_idx, 1);
        T B = input.template at<T>(z_idx, y_idx, x_idx, orderIdx ^ 2);

        float Y = R * 0.299f + G * 0.587f + B * 0.114f;
        float Cr = (R - Y) * 0.877f + delta;
        float Cb = (B - Y) * 0.492f + delta;

        output.template at<T>(z_idx, y_idx, x_idx, 0) =
            RoundImplementationsToYUV<float>(Y);
        output.template at<T>(z_idx, y_idx, x_idx, 1) =
            RoundImplementationsToYUV<float>(Cb);
        output.template at<T>(z_idx, y_idx, x_idx, 2) =
            RoundImplementationsToYUV<float>(Cr);
    }
}

template <typename T, typename SRC, typename DST>
__global__ void yuv_to_rgb_or_bgr(SRC input, DST output, int64_t width,
                                  int64_t height, int64_t batch_size,
                                  int orderIdx, float delta) {
    const int x_idx = threadIdx.x + blockDim.x * blockIdx.x;
    const int y_idx = threadIdx.y + blockDim.y * blockIdx.y;
    const int z_idx = threadIdx.z + blockDim.z * blockIdx.z;

    if (x_idx < width && y_idx < height && z_idx < batch_size) {
        T Y = input.template at<T>(z_idx, y_idx, x_idx, 0);
        T Cb = input.template at<T>(z_idx, y_idx, x_idx, 1);
        T Cr = input.template at<T>(z_idx, y_idx, x_idx, 2);

        float B = Y + (Cb - delta) * 2.032f;
        float G = Y + (Cb - delta) * -0.395f + (Cr - delta) * -0.581f;
        float R = Y + (Cr - delta) * 1.140f;

        output.template at<T>(z_idx, y_idx, x_idx, orderIdx) =
            Clamp<T, float>(RoundImplementationsFromYUV<float>(R), 0, 255);
        output.template at<T>(z_idx, y_idx, x_idx, 1) =
            Clamp<T, float>(RoundImplementationsFromYUV<float>(G), 0, 255);
        output.template at<T>(z_idx, y_idx, x_idx, orderIdx ^ 2) =
            Clamp<T, float>(RoundImplementationsFromYUV<float>(B), 0, 255);
    }
}

template <typename T, typename SRC, typename DST>
__global__ void rgb_or_bgr_to_bgr_or_rgb(SRC input, DST output, int64_t width,
                                         int64_t height, int64_t batch_size,
                                         int orderIdxInput,
                                         int orderIdxOutput) {
    const int x_idx = threadIdx.x + blockDim.x * blockIdx.x;
    const int y_idx = threadIdx.y + blockDim.y * blockIdx.y;
    const int z_idx = threadIdx.z + blockDim.z * blockIdx.z;

    if (x_idx < width && y_idx < height && z_idx < batch_size) {
        output.template at<T>(z_idx, y_idx, x_idx, orderIdxOutput) =
            input.template at<T>(z_idx, y_idx, x_idx, orderIdxInput);
        output.template at<T>(z_idx, y_idx, x_idx, 1) =
            input.template at<T>(z_idx, y_idx, x_idx, 1);
        output.template at<T>(z_idx, y_idx, x_idx, orderIdxOutput ^ 2) =
            input.template at<T>(z_idx, y_idx, x_idx, orderIdxInput ^ 2);
    }
}

template <typename T, typename SRC, typename DST>
__global__ void rgb_or_bgr_to_grayscale(SRC input, DST output, int64_t width,
                                        int64_t height, int64_t batch_size,
                                        int orderIdxInput) {
    const int x_idx = threadIdx.x + blockDim.x * blockIdx.x;
    const int y_idx = threadIdx.y + blockDim.y * blockIdx.y;
    const int z_idx = threadIdx.z + blockDim.z * blockIdx.z;

    if (x_idx < width && y_idx < height && z_idx < batch_size) {
        float grayValue = 0;
        grayValue += input.template at<T>(z_idx, y_idx, x_idx, orderIdxInput) * 0.299;
        grayValue += input.template at<T>(z_idx, y_idx, x_idx, 1) * 0.587;
        grayValue += input.template at<T>(z_idx, y_idx, x_idx, orderIdxInput ^ 2) * 0.114;
        output.template at<T>(z_idx, y_idx, x_idx, 0) = RoundImplementationsToYUV<float>(grayValue);
    }
>>>>>>> 1198cdfd
}
}  // namespace Device
}  // namespace Kernels<|MERGE_RESOLUTION|>--- conflicted
+++ resolved
@@ -23,19 +23,15 @@
 #pragma once
 
 #include <hip/hip_runtime.h>
-<<<<<<< HEAD
 
 #include <core/detail/casting.hpp>
 #include <core/detail/swizzling.hpp>
 #include <core/detail/type_traits.hpp>
 
 #include "operator_types.h"
-=======
->>>>>>> 1198cdfd
 
-#include "operator_types.h"
+namespace Kernels::Device {
 
-<<<<<<< HEAD
 template <typename T, typename SrcWrapper, typename DstWrapper>
 __global__ void rgb_or_bgr_to_yuv(SrcWrapper input, DstWrapper output, int orderIdx, float delta) {
     using namespace roccv;
@@ -146,95 +142,6 @@
     float y = RoundImplementationsToYUV<float>(r * 0.299f + g * 0.587f + b * 0.114f);
 
     output.at(z_idx, y_idx, x_idx, 0) = SaturateCast<uchar1>(y);
-=======
-namespace Kernels {
-namespace Device {
-template <typename T, typename SRC, typename DST>
-__global__ void rgb_or_bgr_to_yuv(SRC input, DST output, int64_t width,
-                                  int64_t height, int64_t batch_size,
-                                  int orderIdx, float delta) {
-    const auto x_idx = threadIdx.x + blockIdx.x * blockDim.x;
-    const auto y_idx = threadIdx.y + blockIdx.y * blockDim.y;
-    const auto z_idx = threadIdx.z + blockIdx.z * blockDim.z;
-    if (x_idx < width && y_idx < height && z_idx < batch_size) {
-        T R = input.template at<T>(z_idx, y_idx, x_idx, orderIdx);
-        T G = input.template at<T>(z_idx, y_idx, x_idx, 1);
-        T B = input.template at<T>(z_idx, y_idx, x_idx, orderIdx ^ 2);
-
-        float Y = R * 0.299f + G * 0.587f + B * 0.114f;
-        float Cr = (R - Y) * 0.877f + delta;
-        float Cb = (B - Y) * 0.492f + delta;
-
-        output.template at<T>(z_idx, y_idx, x_idx, 0) =
-            RoundImplementationsToYUV<float>(Y);
-        output.template at<T>(z_idx, y_idx, x_idx, 1) =
-            RoundImplementationsToYUV<float>(Cb);
-        output.template at<T>(z_idx, y_idx, x_idx, 2) =
-            RoundImplementationsToYUV<float>(Cr);
-    }
-}
-
-template <typename T, typename SRC, typename DST>
-__global__ void yuv_to_rgb_or_bgr(SRC input, DST output, int64_t width,
-                                  int64_t height, int64_t batch_size,
-                                  int orderIdx, float delta) {
-    const int x_idx = threadIdx.x + blockDim.x * blockIdx.x;
-    const int y_idx = threadIdx.y + blockDim.y * blockIdx.y;
-    const int z_idx = threadIdx.z + blockDim.z * blockIdx.z;
-
-    if (x_idx < width && y_idx < height && z_idx < batch_size) {
-        T Y = input.template at<T>(z_idx, y_idx, x_idx, 0);
-        T Cb = input.template at<T>(z_idx, y_idx, x_idx, 1);
-        T Cr = input.template at<T>(z_idx, y_idx, x_idx, 2);
-
-        float B = Y + (Cb - delta) * 2.032f;
-        float G = Y + (Cb - delta) * -0.395f + (Cr - delta) * -0.581f;
-        float R = Y + (Cr - delta) * 1.140f;
-
-        output.template at<T>(z_idx, y_idx, x_idx, orderIdx) =
-            Clamp<T, float>(RoundImplementationsFromYUV<float>(R), 0, 255);
-        output.template at<T>(z_idx, y_idx, x_idx, 1) =
-            Clamp<T, float>(RoundImplementationsFromYUV<float>(G), 0, 255);
-        output.template at<T>(z_idx, y_idx, x_idx, orderIdx ^ 2) =
-            Clamp<T, float>(RoundImplementationsFromYUV<float>(B), 0, 255);
-    }
-}
-
-template <typename T, typename SRC, typename DST>
-__global__ void rgb_or_bgr_to_bgr_or_rgb(SRC input, DST output, int64_t width,
-                                         int64_t height, int64_t batch_size,
-                                         int orderIdxInput,
-                                         int orderIdxOutput) {
-    const int x_idx = threadIdx.x + blockDim.x * blockIdx.x;
-    const int y_idx = threadIdx.y + blockDim.y * blockIdx.y;
-    const int z_idx = threadIdx.z + blockDim.z * blockIdx.z;
-
-    if (x_idx < width && y_idx < height && z_idx < batch_size) {
-        output.template at<T>(z_idx, y_idx, x_idx, orderIdxOutput) =
-            input.template at<T>(z_idx, y_idx, x_idx, orderIdxInput);
-        output.template at<T>(z_idx, y_idx, x_idx, 1) =
-            input.template at<T>(z_idx, y_idx, x_idx, 1);
-        output.template at<T>(z_idx, y_idx, x_idx, orderIdxOutput ^ 2) =
-            input.template at<T>(z_idx, y_idx, x_idx, orderIdxInput ^ 2);
-    }
-}
-
-template <typename T, typename SRC, typename DST>
-__global__ void rgb_or_bgr_to_grayscale(SRC input, DST output, int64_t width,
-                                        int64_t height, int64_t batch_size,
-                                        int orderIdxInput) {
-    const int x_idx = threadIdx.x + blockDim.x * blockIdx.x;
-    const int y_idx = threadIdx.y + blockDim.y * blockIdx.y;
-    const int z_idx = threadIdx.z + blockDim.z * blockIdx.z;
-
-    if (x_idx < width && y_idx < height && z_idx < batch_size) {
-        float grayValue = 0;
-        grayValue += input.template at<T>(z_idx, y_idx, x_idx, orderIdxInput) * 0.299;
-        grayValue += input.template at<T>(z_idx, y_idx, x_idx, 1) * 0.587;
-        grayValue += input.template at<T>(z_idx, y_idx, x_idx, orderIdxInput ^ 2) * 0.114;
-        output.template at<T>(z_idx, y_idx, x_idx, 0) = RoundImplementationsToYUV<float>(grayValue);
-    }
->>>>>>> 1198cdfd
 }
 }  // namespace Device
 }  // namespace Kernels